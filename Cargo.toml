[package]
name = "tcpproxy"
version = "0.3.0"
authors = ["Mahmoud Al-Qudsi <mqudsi@neosmart.net>"]
description = "Cross-platform asynchronous multi-client TCP proxy; great tokio demo."
homepage = "https://github.com/neosmart/tcpproxy"
repository = "https://github.com/neosmart/tcpproxy"
readme = "README.md"
keywords = ["proxy", "tcp", "networking", "tokio"]
categories = ["command-line-utilities", "network-programming"]
license = "MIT"
edition = "2018"

[dependencies]
futures = "0.3.24"
getopts = "0.2.21"
<<<<<<< HEAD
rand = "0.8.5"
tokio = { version = "1.21.2", features = [ "io-util", "net", "rt-multi-thread", "macros", "sync" ] }
=======
tokio = { version = "1.19.2", features = [ "io-util", "net", "rt-multi-thread", "macros", "sync" ] }
>>>>>>> 512832b3
<|MERGE_RESOLUTION|>--- conflicted
+++ resolved
@@ -14,9 +14,4 @@
 [dependencies]
 futures = "0.3.24"
 getopts = "0.2.21"
-<<<<<<< HEAD
-rand = "0.8.5"
-tokio = { version = "1.21.2", features = [ "io-util", "net", "rt-multi-thread", "macros", "sync" ] }
-=======
-tokio = { version = "1.19.2", features = [ "io-util", "net", "rt-multi-thread", "macros", "sync" ] }
->>>>>>> 512832b3
+tokio = { version = "1.21.2", features = [ "io-util", "net", "rt-multi-thread", "macros", "sync" ] }